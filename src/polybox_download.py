--- conflicted
+++ resolved
@@ -10,28 +10,15 @@
     folder_path=None
 ):
     """
-<<<<<<< HEAD
-    Downloads a zip file from Polybox and extracts all files directly to the 'data' directory.
-    
-=======
     Downloads a zip file from Polybox and extracts all files directly to a user-specified directory.
 
->>>>>>> 3893c2d6
     Args:
         url (str): URL to the zip file
         folder_path (str or None): Directory to extract files to. If None, defaults to 'src/data' relative to this file.
     """
     # Define the data directory path
-<<<<<<< HEAD
     data_dir = os.path.join(os.path.dirname(os.path.dirname(os.path.abspath(__file__))), 'data')
     
-=======
-    if folder_path is None:
-        data_dir = os.path.join(os.path.dirname(os.path.dirname(os.path.abspath(__file__))), 'src/data')
-    else:
-        data_dir = os.path.abspath(folder_path)
-
->>>>>>> 3893c2d6
     # Create data directory if it doesn't exist
     os.makedirs(data_dir, exist_ok=True)
 
